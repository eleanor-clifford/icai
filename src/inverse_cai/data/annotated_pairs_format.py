"""Functionality for working with the annotated pairs format.

This module provides tools for converting ICAI experiment results to the
annotated pairs format, a standardized JSON format for representing model
comparisons with annotations from both human evaluators and principles.
"""

import datetime
import hashlib
import json
from pathlib import Path
from typing import Dict, List, Mapping, Optional, Sequence, Union, Any

import pandas as pd
from loguru import logger

from inverse_cai.data.loader import icai

# Constants
DEFAULT_ANNOTATOR_DESCRIPTION = (
    "Default annotator from original dataset (from column `preferred_text`)"
)
FORMAT_VERSION = "2.0"
DEFAULT_ANNOTATOR_TYPE = "unknown"
DEFAULT_PREFERENCE_KEY = "pref"
DEFAULT_PREFERENCE_COLUMN = "preferred_text"

PREFERENCE_ALIAS_MAPPING = {
    "a": "a",
    "b": "b",
    "text_a": "a",
    "text_b": "a",
}


def hash_string(s: str) -> str:
    """Create a shortened hash of a string."""
    return hashlib.md5(s.encode("utf-8")).hexdigest()[:8]


def hash_comparison(
    response_a: Dict[str, Any], response_b: Dict[str, Any], prompt: Optional[str]
) -> str:
    """Create a hash ID for a comparison based on its content.

    Args:
        response_a: A dictionary with at least a 'text' key
        response_b: A dictionary with at least a 'text' key
        prompt: An optional prompt string
    """
    # Serialize each response dictionary to JSON to include all fields
    response_a_str = json.dumps(response_a, sort_keys=True)
    response_b_str = json.dumps(response_b, sort_keys=True)

    combined = f"{response_a_str}|{response_b_str}"
    if prompt is not None:
        combined = f"{prompt}|{combined}"
    return hash_string(combined)


def votes_to_annotations(
    votes: Mapping[int, Union[bool, str, None]],
    principle_index_to_text: Mapping[int, str],
    active_principles: Sequence[str],
    reference_preference: str,
) -> Dict[str, Dict[str, Optional[str]]]:
    """Convert principle votes to annotations in the standardized format.

    Args:
        votes: Dictionary mapping principle IDs to their votes:
            - True: Principle agrees with reference preference
            - False: Principle disagrees with reference preference
            - None: Principle not applicable to this comparison
            - "invalid": Vote is invalid for technical reasons
        principle_index_to_text: Dictionary mapping principle IDs to their text
        active_principles: List of active principles to include
        reference_preference: The reference preference ("a" or "b")

    Returns:
        Dictionary mapping principle IDs (hashed) to dictionaries with preference information:
        - For True/False votes: {"pref": "a" or "b"}
        - For None votes: {"pref": None, "no_pref_reason": "not_applicable"}
        - For "invalid" votes: {"pref": None, "no_pref_reason": "invalid"}
    """
    annotations = {}

    for principle_idx, vote in votes.items():
        principle_text = principle_index_to_text[principle_idx]

        # Only include principles that are active
        if principle_text in active_principles:
            principle_id = hash_string(principle_text)

            # Convert vote to a, b, or None with reason
            if vote is None:
                annotations[principle_id] = {
                    DEFAULT_PREFERENCE_KEY: None,
                    "no_pref_reason": "not_applicable",
                }
            elif vote is True:
                # Principle agrees with reference preference
                annotations[principle_id] = {
                    DEFAULT_PREFERENCE_KEY: reference_preference
                }
            elif vote is False:
                # Principle disagrees with reference preference
                annotations[principle_id] = {
                    DEFAULT_PREFERENCE_KEY: (
                        "b" if reference_preference == "a" else "a"
                    )
                }
            elif vote == "invalid":
                # Special case for invalid votes
                annotations[principle_id] = {
                    DEFAULT_PREFERENCE_KEY: None,
                    "no_pref_reason": "invalid",
                }
            else:
                raise ValueError(
                    f"Unexpected vote value: {vote} for principle {principle_text}"
                )

    return annotations


def add_annotators(
    output: Dict,
    principles: Mapping[int, str],
    additional_columns: List[str] = None,
) -> None:
    """Add all annotators to the output structure.

    This function modifies the output dictionary in-place by adding annotator
    information to output["annotators"] and setting the default annotator.

    Args:
        output: The output dataset dictionary to modify in-place
        principles: Dictionary of principles where keys are principle IDs
        additional_columns: List of additional columns from the training data to include as annotations
    """
    # Create default annotator
    default_annotator_id = hash_string(DEFAULT_ANNOTATOR_DESCRIPTION)
    output["annotators"][default_annotator_id] = {
        "name": DEFAULT_PREFERENCE_COLUMN,
        "description": DEFAULT_ANNOTATOR_DESCRIPTION,
        "type": DEFAULT_ANNOTATOR_TYPE,
    }
    output["metadata"]["default_annotator"] = default_annotator_id

    # Determine active principles
    active_principles = list(principles.values())

    # Create principle annotators
    for principle in active_principles:
        annotator_id = hash_string(principle)
        output["annotators"][annotator_id] = {
            "description": principle,
            "type": "principle",
        }

    # Create column annotators if additional columns are specified
    if additional_columns:
        for col in additional_columns:
            column_annotator_id = hash_string(f"column_{col}")
            # Set type to "human" if "human" is in the column name, otherwise use DEFAULT_ANNOTATOR_TYPE
            annotator_type = "human" if "human" in col.lower() else "unknown"
            output["annotators"][column_annotator_id] = {
                "name": col,
                "description": f"Column from original dataset: {col}",
                "type": annotator_type,
            }


def detect_annotator_columns(df: pd.DataFrame) -> List[str]:
    """Detect columns that appear to be annotator columns in the DataFrame.

    This function looks for columns that:
    1. Contain boolean values or values that can be converted to a/b
    2. Have a reasonable number of non-null values
    3. Are not standard columns (text_a, text_b, input, etc.)

    Args:
        df: DataFrame to analyze

    Returns:
        List of column names that appear to be annotator columns
    """
    standard_columns = {
        "text_a",
        "text_b",
        "model_a",
        "model_b",
        DEFAULT_PREFERENCE_COLUMN,
    }
    potential_annotators = []

    for col in df.columns:
        if col in standard_columns:
            continue

        # Check if column contains boolean values or values that can be converted to a/b
        unique_values = df[col].dropna().unique()
        if len(unique_values) <= 10:  # Allow for None/NA values
            # Check if values can be interpreted as preferences
            values_set = set(str(v).lower() for v in unique_values if pd.notna(v))

            # Simply check if text_a and text_b are present
            if "text_a" in values_set or "text_b" in values_set:
                potential_annotators.append(col)

    return potential_annotators


def create_annotated_pairs(
    df: pd.DataFrame,
    principles: Mapping[int, str],
    comparison_votes: Mapping[int, Dict[int, Union[bool, str, None]]],
    dataset_name: str,
    additional_columns: List[str] = None,
    auto_detect_annotators: bool = True,
) -> Dict:
    """Convert ICAI results to annotated pairs format using direct data inputs.

    Args:
        df: DataFrame with preference data pairs. Must have mandatory "text_a", "text_b", and DEFAULT_PREFERENCE_COLUMN rows, and an optional "input" (prompt).
        principles: Dictionary of principles where keys are principle IDs
        comparison_votes: Dictionary of comparison votes
        dataset_name: Name for the dataset
        additional_columns: List of additional columns from the training data to include as annotations
        auto_detect_annotators: Whether to automatically detect annotator columns in the DataFrame

    Returns:
        The annotated pairs format as a dictionary
    """
    # Initialize the output structure
    output = {
        "metadata": {
            "version": FORMAT_VERSION,
            "description": "Annotated pairs dataset with annotations from ICAI",
            "created_at": datetime.datetime.now().strftime("%Y-%m-%dT%H:%M:%SZ"),
            "dataset_name": dataset_name,
        },
        "annotators": {},
        "comparisons": [],
    }

    df = df.copy()

    # ensure all columns are hashable
    df = df.applymap(str)

    # Detect annotator columns if enabled
    detected_columns = []
    if auto_detect_annotators:
        detected_columns = detect_annotator_columns(df)
        if detected_columns:
            logger.info(f"Automatically detected annotator columns: {detected_columns}")

    # Combine detected columns with manually specified ones
    all_additional_columns = list(set((additional_columns or []) + detected_columns))

    # Add all annotators to the output
    add_annotators(
        output,
        principles,
        all_additional_columns,
    )

    # Identify metadata columns (columns that are not standard columns, not annotator columns, and not used for comparison content)
    standard_columns = {
        "text_a",
        "text_b",
        "model_a",
        "model_b",
        "input",
        DEFAULT_PREFERENCE_COLUMN,
    }
    metadata_columns = [
        col
        for col in df.columns
        if col not in standard_columns and col not in all_additional_columns
    ]

    # Add metadata columns to the overall metadata
    if metadata_columns:
        output["metadata"]["available_metadata_keys_per_comparison"] = metadata_columns
        logger.info(f"Available metadata columns: {metadata_columns}")

    # Prepare data needed for annotations
    default_annotator_id = output["metadata"]["default_annotator"]
    active_principles = list(principles.values())

    # Process each comparison
<<<<<<< HEAD
    for idx, row in df.iterrows():
=======
    for idx, row in train_df.iterrows():
        # Extract model information for response_a and response_b
        response_a = {"text": row["text_a"]}
        response_b = {"text": row["text_b"]}

        # Add model information if available
        if "model_a" in row and pd.notna(row["model_a"]):
            response_a["model"] = row["model_a"]
        if "model_b" in row and pd.notna(row["model_b"]):
            response_b["model"] = row["model_b"]

>>>>>>> 60b40d7e
        # Create unique ID for this comparison
        comparison_id = hash_comparison(response_a, response_b, row.get("input"))

        # Initialize annotations dict with default annotator annotation
        annotations = {}
        reference_preference = row[DEFAULT_PREFERENCE_COLUMN]
        # Map aliases to standard format
        assert (
            reference_preference in PREFERENCE_ALIAS_MAPPING.keys()
        ), f"Invalid reference preference: {reference_preference}"
        reference_preference = PREFERENCE_ALIAS_MAPPING[reference_preference]

        # Validate that the preference is in the correct format
        assert reference_preference in [
            "a",
            "b",
        ], f"Invalid preference value: {reference_preference}. Should be 'a' or 'b'."

        annotations[default_annotator_id] = {
            DEFAULT_PREFERENCE_KEY: reference_preference
        }

        # Add principle annotations based on votes
        if idx in comparison_votes:
            votes = comparison_votes[idx]
            principle_annotations = votes_to_annotations(
                votes, principles, active_principles, reference_preference
            )
            annotations.update(principle_annotations)
        else:
            logger.warning(
                f"Missing votes for comparison with index {idx}, skipping principle annotations"
            )

        # Add additional columns as annotations if specified
        if all_additional_columns:
            for col in all_additional_columns:
                if col in row and pd.notna(row[col]):
                    # Create a unique ID for this column annotator
                    column_annotator_id = hash_string(f"column_{col}")

                    # Add the annotation
                    annotations[column_annotator_id] = {
                        DEFAULT_PREFERENCE_KEY: str(row[col])
                    }

        # Create the comparison entry
        comparison = {
            "id": comparison_id,
            "prompt": row.get("input"),
            "response_a": response_a,
            "response_b": response_b,
            "annotations": annotations,
        }

        # Add all metadata columns to the comparison metadata
        if metadata_columns:
            comparison["metadata"] = {}
            for col in metadata_columns:
                if col in row and pd.notna(row[col]):
                    comparison["metadata"][col] = str(row[col])

        output["comparisons"].append(comparison)

    return output


def save_annotated_pairs_to_file(
    annotated_pairs: Dict, output_file: str | Path
) -> None:
    """Save the annotated pairs to a JSON file.

    Args:
        annotated_pairs: The annotated pairs dataset to save
        output_file: Path to the output file
    """
    output_file = Path(output_file)
    with open(output_file, "w", encoding="utf-8") as f:
        json.dump(annotated_pairs, f, ensure_ascii=False, indent=2)
    logger.info(f"Created annotated pairs format dataset: {output_file}")
    logger.info(f"- Dataset contains {len(annotated_pairs['comparisons'])} comparisons")
    logger.info(f"- Dataset contains {len(annotated_pairs['annotators'])} annotators")<|MERGE_RESOLUTION|>--- conflicted
+++ resolved
@@ -291,10 +291,7 @@
     active_principles = list(principles.values())
 
     # Process each comparison
-<<<<<<< HEAD
     for idx, row in df.iterrows():
-=======
-    for idx, row in train_df.iterrows():
         # Extract model information for response_a and response_b
         response_a = {"text": row["text_a"]}
         response_b = {"text": row["text_b"]}
@@ -305,7 +302,6 @@
         if "model_b" in row and pd.notna(row["model_b"]):
             response_b["model"] = row["model_b"]
 
->>>>>>> 60b40d7e
         # Create unique ID for this comparison
         comparison_id = hash_comparison(response_a, response_b, row.get("input"))
 
