--- conflicted
+++ resolved
@@ -145,7 +145,6 @@
     num_principles,
     model_name: str,
     config: ExpConfig,
-    generate_prompt_principles: bool = True,
 ) -> list:
     """
     Generate principles from a single ranking.
@@ -169,9 +168,6 @@
     model = inverse_cai.models.get_model(model_name, cache_seed=config.random_seed)
     principless: list = []
 
-<<<<<<< HEAD
-    runners = [
-=======
     # Allows disabling prompt principle generation entirely
     if config.s3_skip_prompt_principle_generation:
         prompt_generator_prompts = []
@@ -179,7 +175,6 @@
         prompt_generator_prompts = config.alg_prompts.prompt_generator_prompts
 
     for generator, kwargs, optional_kwargs in [
->>>>>>> beab7d5d
         (
             config.alg_prompts.generator_prompts,
             dict(
@@ -188,26 +183,6 @@
                 num_principles=num_principles,
             ),
             dict(),
-<<<<<<< HEAD
-        )
-    ]
-    if generate_prompt_principles:
-        runners.append(
-            (
-                config.alg_prompts.prompt_generator_prompts,
-                dict(
-                    prompt=prompt,
-                    num_principles=num_principles,
-                ),
-                dict(
-                    preferred_sample=preferred_text,
-                    rejected_sample=rejected_text,
-                ),
-            )
-        )
-
-    for generator, kwargs, optional_kwargs in runners:
-=======
         ),
         (
             prompt_generator_prompts,
@@ -221,7 +196,6 @@
             ),
         ),
     ]:
->>>>>>> beab7d5d
         principles = []
         for prompt in generator:
             messages = inverse_cai.algorithm.utils.parse_prompt(
@@ -241,7 +215,7 @@
             except Exception as e:
                 logger.error(f"Failed to generate principles")
                 logger.error(e)
-                logger.info(traceback.format_exc())
+                logger.error(traceback.format_exc())
                 continue
 
             # parse the principles
@@ -259,7 +233,7 @@
             except Exception as e:
                 logger.error(f"Failed to parse principles: {principle_output}")
                 logger.error(e)
-                logger.info(traceback.format_exc())
+                logger.error(traceback.format_exc())
                 continue
 
         principless.append(principles)
