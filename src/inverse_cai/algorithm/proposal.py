import ast
import asyncio
import pandas as pd
import traceback
from tqdm.asyncio import tqdm
from loguru import logger

import inverse_cai.models
from inverse_cai.data.utils import get_preferred_text, get_rejected_text
from inverse_cai.experiment.config import ExpConfig
import inverse_cai.algorithm.utils


def generate_principles_from_feedback(
    feedback: pd.DataFrame,
    num_principles_per_sampling_step,
    model_name: str,
    config: ExpConfig,
    num_rankings_per_sampling_step: int = 1,
    max_concurrent_tasks: int = 10,
) -> list:
    """
    Generate principles from feedback.

    Args:
        feedback: feedback data as a pandas DataFrame.
        num_principles_per_sampling_step: The number of principles to
            generate per sampling step.
        model_name: The name of the model to use.
        config: The experiment configuration.
        num_rankings_per_sampling_step: The number of rankings to use per
            principle sampling step. Only implemented for
            num_rankings_per_sampling_step=1 at the moment.
        max_concurrent_tasks: Maximum number of concurrent tasks to run.

    Returns:
        A list of principles.
    """
    num_samples = config.s1_num_samples_for_principle_generation or len(feedback)

    logger.info("Generating principles from feedback")
    logger.info(f"Number of rankings: {num_samples}")
    logger.info(
        "Number of different prompt templates used for generation: "
        f"{len(config.alg_prompts.generator_prompts)}"
    )
    logger.info(
        f"Number of rankings per sampling step: {num_rankings_per_sampling_step}"
    )
    logger.info(
        f"Number of principles per sampling step per prompt: {num_principles_per_sampling_step}"
    )
    overall_num_principles = (
        -(num_samples // -num_rankings_per_sampling_step)  # ceiling division
        * len(config.alg_prompts.generator_prompts)
        * num_principles_per_sampling_step
    )
    logger.info(
        f"Will overall generate {overall_num_principles} principles from the feedback"
    )

    if num_principles_per_sampling_step == 1:
        logger.warning(
            (
                "Generating a single principle per sample currently "
                "not well supported. The generation prompt likely refers to "
                "multiple principles by default. "
                "Consider changing the generation prompt "
                "to work well in this scenario via the config."
            )
        )

    async def _async_generate_principles():
        # initialize the principles column
        feedback["principles"] = None
        feedback["prompt_principles"] = None

        if num_rankings_per_sampling_step == 1:
            # Create semaphore for controlling concurrency
            semaphore = asyncio.Semaphore(max_concurrent_tasks)

            async def process_row(
                index, row, num_principles_per_sampling_step, model_name, config
            ):
                async with semaphore:
                    principles, prompt_principles = (
                        await generate_principles_from_single_ranking(
                            prompt=inverse_cai.algorithm.utils.get_prompt_from_row(row),
                            preferred_text=get_preferred_text(row),
                            rejected_text=get_rejected_text(row),
                            num_principles=num_principles_per_sampling_step,
                            model_name=model_name,
                            config=config,
                        )
                    )
                    return index, principles, prompt_principles

            # create async tasks for parallel processing
            tasks = [
                process_row(
                    index, row, num_principles_per_sampling_step, model_name, config
                )
                for index, row in feedback.sample(num_samples).iterrows()
            ]

            # execute all tasks concurrently
            results = await tqdm.gather(*tasks)

            # update the feedback DataFrame
            for index, principles, prompt_principles in results:
                feedback.at[index, "principles"] = principles
                feedback.at[index, "prompt_principles"] = prompt_principles

        elif num_rankings_per_sampling_step > 1:
            raise NotImplementedError

        # get list of all principles (note that in results
        # principles are lists of principles)
        principles = [
            principle
            for _, principle_list, _ in results
            for principle in principle_list
        ]

        prompt_principles = [
            principle
            for _, _, prompt_principle_list in results
            for principle in prompt_principle_list
        ]

        logger.info(
            f"Generated {len(principles)} principles, {len(prompt_principles)} prompt principles (expected {overall_num_principles})"
        )

        return feedback, principles, prompt_principles

    # Run the async function
    return asyncio.run(_async_generate_principles())


async def generate_principles_from_single_ranking(
    prompt: str,
    preferred_text: str,
    rejected_text: str,
    num_principles,
    model_name: str,
    config: ExpConfig,
    generate_prompt_principles: bool = True,
) -> list:
    """
    Generate principles from a single ranking.

    Args:
        preferred_text: The preferred text.
        rejected_text: The rejected text.
        num_principles: The number of principles to generate.
        model_name: The name of the model to use.
        config: The experiment configuration.

    Returns:
        A list of principles.
    """
    assert num_principles > 0, "Number of principles must be greater than 0"

    # NOTE: this function can't contain randomness because it might be run
    # out of order. If it does need to, a seed must be carefully passed in.

    # get the model
    model = inverse_cai.models.get_model(model_name)
    principless: list = []

    runners = [
        (
            config.alg_prompts.generator_prompts,
            dict(
                preferred_sample=preferred_text,
                rejected_sample=rejected_text,
                num_principles=num_principles,
            ),
            dict(),
        )
    ]
    if generate_prompt_principles:
        runners.append(
            (
                config.alg_prompts.prompt_generator_prompts,
                dict(
                    prompt=prompt,
                    num_principles=num_principles,
                ),
                dict(
                    preferred_sample=preferred_text,
                    rejected_sample=rejected_text,
                ),
            )
        )

    for generator, kwargs, optional_kwargs in runners:
        principles = []
        for prompt in generator:
            messages = inverse_cai.algorithm.utils.parse_prompt(
                prompt_str=prompt,
                prompt_kwargs=kwargs,
                prompt_optional_kwargs=optional_kwargs,
            )

            # generate principles
            try:
<<<<<<< HEAD
                principle_output = (
                    await inverse_cai.algorithm.utils.run_with_http_retries(
                        model.ainvoke, messages
                    )
                ).content
            except Exception as e:
                logger.error(f"Failed to generate principles")
                logger.error(e)
=======
                # TODO: HTTP failures are now cached. There needs to be a way to invalidate the cache!
                principle_output = (await inverse_cai.algorithm.utils.run_with_http_retries(model.ainvoke, messages)).content
            except Exception as e:
                logger.error(f"Failed to generate principles")
                logger.error(e)
                logger.info(traceback.format_exc())
>>>>>>> 67f10847
                continue

            # parse the principles
            try:
                principle_output = clean_principle_str(principle_output)
                parsed_output = ast.literal_eval(principle_output)
                principles.extend(
                    parsed_output.get("features") or parsed_output["principles"]
                )
                if len(principles) != num_principles:
                    logger.warning(
                        f"Generated a different number ({len(parsed_output)}) "
                        f"of principles than expected ({num_principles})"
                    )
            except Exception as e:
                logger.error(f"Failed to parse principles: {principle_output}")
                logger.error(e)
                logger.info(traceback.format_exc())
                continue

        principless.append(principles)

    return tuple(principless)


def clean_principle_str(principle_str: str) -> str:
    """
    Clean a principle string.

    Especially necessary for GPT-4o models that
    like to add markdown code markers.

    Args:
        principle_str: The principle string to clean.

    Returns:
        The cleaned principle string.
    """
    if principle_str.startswith("```"):
        principle_str = principle_str[3:]
    if principle_str.startswith("json"):
        principle_str = principle_str[4:]
    if principle_str.endswith("\n```"):
        principle_str = principle_str[:-3]
    principle_str = principle_str.strip()
    return principle_str<|MERGE_RESOLUTION|>--- conflicted
+++ resolved
@@ -206,7 +206,7 @@
 
             # generate principles
             try:
-<<<<<<< HEAD
+                # TODO: HTTP failures are now cached. There needs to be a way to invalidate the cache!
                 principle_output = (
                     await inverse_cai.algorithm.utils.run_with_http_retries(
                         model.ainvoke, messages
@@ -215,14 +215,7 @@
             except Exception as e:
                 logger.error(f"Failed to generate principles")
                 logger.error(e)
-=======
-                # TODO: HTTP failures are now cached. There needs to be a way to invalidate the cache!
-                principle_output = (await inverse_cai.algorithm.utils.run_with_http_retries(model.ainvoke, messages)).content
-            except Exception as e:
-                logger.error(f"Failed to generate principles")
-                logger.error(e)
                 logger.info(traceback.format_exc())
->>>>>>> 67f10847
                 continue
 
             # parse the principles
